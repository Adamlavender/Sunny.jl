--- conflicted
+++ resolved
@@ -1,12 +1,5 @@
-<<<<<<< HEAD
-import FastDipole: Vec3, Mat3
-import FastDipole.Symmetry: SymOp, Crystal, Bond, canonical_bonds, distance, subcrystal, print_bond_table, lattice_vectors
-import FastDipole.Symmetry as S
+using Sunny
 using LinearAlgebra
-=======
-using FastDipole
-import FastDipole as FD
->>>>>>> e1d0cf3a
 
 
 ### Test construction of diamond lattice
@@ -19,40 +12,24 @@
 dist1 = [distance(cryst, b) for b=cbonds]
 
 # Using explicit symops
-<<<<<<< HEAD
-base_positions = [Vec3(1, 1, 1) / 8]
-base_species = ["C"]
-cryst = S.crystal_from_symops(lat_vecs, base_positions, base_species, cryst.symops, cryst.spacegroup)
-=======
-lat_vecs = FD.Mat3(lat_vecs)
-positions = [FD.Vec3(1, 1, 1) / 8]
+lat_vecs = Sunny.Mat3(lat_vecs)
+positions = [Sunny.Vec3(1, 1, 1) / 8]
 types = [""]
-cryst = FD.crystal_from_symops(lat_vecs, positions, types, cryst.symops, cryst.spacegroup)
->>>>>>> e1d0cf3a
+cryst = Sunny.crystal_from_symops(lat_vecs, positions, types, cryst.symops, cryst.spacegroup)
 cbonds = canonical_bonds(cryst, 2.)
 dist2 = [distance(cryst, b) for b=cbonds]
 
 # Using Hall number
-<<<<<<< HEAD
-lat_vecs = Mat3(I) # must switch to standard cubic unit cell
-base_positions = [Vec3(1, 1, 1) / 4]
-cryst = S.crystal_from_hall_number(lat_vecs, base_positions, base_species, 525)
-=======
 lat_vecs = lattice_vectors(1, 1, 1, 90, 90, 90) # must switch to standard cubic unit cell
-positions = [FD.Vec3(1, 1, 1) / 4]
-cryst = FD.crystal_from_hall_number(lat_vecs, positions, types, 525)
->>>>>>> e1d0cf3a
+positions = [Sunny.Vec3(1, 1, 1) / 4]
+cryst = Sunny.crystal_from_hall_number(lat_vecs, positions, types, 525)
 cbonds = canonical_bonds(cryst, 2.)
 dist3 = [distance(cryst, b) for b=cbonds]
 
 # Using international symbol
-<<<<<<< HEAD
-cryst = Crystal(lat_vecs, base_positions, base_species, "F d -3 m")[1]
-=======
 positions = [[1, 1, 1] / 4]
 cryst = Crystal(lat_vecs, positions, "F d -3 m")
 cryst = Crystal(lat_vecs, positions, "F d -3 m"; setting="1")
->>>>>>> e1d0cf3a
 cbonds = canonical_bonds(cryst, 2.)
 dist4 = [distance(cryst, b) for b=cbonds]
 
@@ -77,25 +54,17 @@
 # Calculate interaction table
 cbonds = canonical_bonds(cryst, 2.)
 b = cbonds[2]
-basis = FD.basis_for_symmetry_allowed_couplings(cryst, b)
+basis = Sunny.basis_for_symmetry_allowed_couplings(cryst, b)
 J = basis' * randn(length(basis))
-(bs, Js) = FD.all_symmetry_related_interactions_for_atom(cryst, b.i, b, J)
-@assert length(Js) == FD.bond_multiplicity(cryst, b)
+(bs, Js) = Sunny.all_symmetry_related_interactions_for_atom(cryst, b.i, b, J)
+@assert length(Js) == Sunny.bond_multiplicity(cryst, b)
 
 
 ### Triangular lattice, primitive unit cell
 
-<<<<<<< HEAD
-lat_vecs = Mat3(1, 0, 0,   1/2, √3/2, 0,   0, 0, 10)
-positions = [Vec3(0., 0, 0)]
-species = ["A"]
-cryst = Crystal(lat_vecs, positions, species)
-
-=======
 lat_vecs = [1 0 0;  1/2 √3/2 0;  0 0 10]'
 positions = [[0, 0, 0]]
 cryst = Crystal(lat_vecs, positions)
->>>>>>> e1d0cf3a
 print_bond_table(cryst, 5.)
 
 
@@ -111,33 +80,19 @@
 ### Arbitrary monoclinic
 
 lat_vecs = lattice_vectors(6, 7, 8, 90, 90, 40)
-<<<<<<< HEAD
-basis_atoms = [Vec3(0,0,0)]
-basis_labels = ["A"]
-cryst = Crystal(lat_vecs,basis_atoms,basis_labels,"C 2/c")[1]
-=======
 positions = [[0,0,0]]
 cryst = Crystal(lat_vecs, positions, "C 2/c")
 cryst = Crystal(lat_vecs, positions, "C 2/c", setting="c1")
->>>>>>> e1d0cf3a
 display(cryst)
 
 
 ### Arbitrary trigonal
 
 lat_vecs = lattice_vectors(5, 5, 6, 90, 90, 120)
-<<<<<<< HEAD
-basis_atoms = [Vec3(0,0,0)]
-basis_labels = ["A"]
-cryst = Crystal(lat_vecs,basis_atoms,basis_labels,"P -3")
-cryst = Crystal(lat_vecs,basis_atoms,basis_labels,"R -3")
-cryst = Crystal(lat_vecs,basis_atoms,basis_labels, 147) # spacegroup number
-=======
 positions = [[0,0,0]]
 cryst = Crystal(lat_vecs, positions, "P -3")
 cryst = Crystal(lat_vecs, positions, "R -3")
 cryst = Crystal(lat_vecs, positions, 147) # spacegroup number
->>>>>>> e1d0cf3a
 display(cryst)
 
 
@@ -160,8 +115,6 @@
 cryst = subcrystal(Crystal("/Users/kbarros/Desktop/cifs/FeI2.cif"), "Fe2+")
 display(cryst)
 print_bond_table(cryst, 8.)
-<<<<<<< HEAD
-=======
 
 cryst = subcrystal(Crystal("/Users/kbarros/Desktop/cifs/FeI2.cif"), "I1-")
 display(cryst)
@@ -169,8 +122,6 @@
 cryst = Crystal("/Users/kbarros/Desktop/cifs/FeI2_orth.cif")
 display(cryst)
 print_bond_table(cryst, 8.)
-
->>>>>>> e1d0cf3a
 
 cryst = Crystal("/Users/kbarros/Desktop/cifs/diamond_Nature1958.cif")
 display(cryst)
